//! Connection configuration.
//!
//! Requires the `runtime` Cargo feature (enabled by default).

use futures::FutureExt;
use log::error;
use std::fmt;
use std::path::Path;
use std::str::FromStr;
use std::sync::{mpsc, Arc, Mutex};
use std::time::Duration;
use tokio_executor::Executor;
use tokio_postgres::tls::{MakeTlsConnect, TlsConnect};
use tokio_postgres::{Error, Socket};

#[doc(inline)]
pub use tokio_postgres::config::{SslMode, TargetSessionAttrs};

use crate::{Client, RUNTIME};

<<<<<<< HEAD
type DynExecutor = dyn Executor<Box<dyn Future<Item = (), Error = ()> + Send>> + Send;

=======
>>>>>>> e2d30503
/// Connection configuration.
///
/// Configuration can be parsed from libpq-style connection strings. These strings come in two formats:
///
/// # Key-Value
///
/// This format consists of space-separated key-value pairs. Values which are either the empty string or contain
/// whitespace should be wrapped in `'`. `'` and `\` characters should be backslash-escaped.
///
/// ## Keys
///
/// * `user` - The username to authenticate with. Required.
/// * `password` - The password to authenticate with.
/// * `dbname` - The name of the database to connect to. Defaults to the username.
/// * `options` - Command line options used to configure the server.
/// * `application_name` - Sets the `application_name` parameter on the server.
/// * `sslmode` - Controls usage of TLS. If set to `disable`, TLS will not be used. If set to `prefer`, TLS will be used
///     if available, but not used otherwise. If set to `require`, TLS will be forced to be used. Defaults to `prefer`.
/// * `host` - The host to connect to. On Unix platforms, if the host starts with a `/` character it is treated as the
///     path to the directory containing Unix domain sockets. Otherwise, it is treated as a hostname. Multiple hosts
///     can be specified, separated by commas. Each host will be tried in turn when connecting. Required if connecting
///     with the `connect` method.
/// * `port` - The port to connect to. Multiple ports can be specified, separated by commas. The number of ports must be
///     either 1, in which case it will be used for all hosts, or the same as the number of hosts. Defaults to 5432 if
///     omitted or the empty string.
/// * `connect_timeout` - The time limit in seconds applied to each socket-level connection attempt. Note that hostnames
///     can resolve to multiple IP addresses, and this limit is applied to each address. Defaults to no timeout.
/// * `keepalives` - Controls the use of TCP keepalive. A value of 0 disables keepalive and nonzero integers enable it.
///     This option is ignored when connecting with Unix sockets. Defaults to on.
/// * `keepalives_idle` - The number of seconds of inactivity after which a keepalive message is sent to the server.
///     This option is ignored when connecting with Unix sockets. Defaults to 2 hours.
/// * `target_session_attrs` - Specifies requirements of the session. If set to `read-write`, the client will check that
///     the `transaction_read_write` session parameter is set to `on`. This can be used to connect to the primary server
///     in a database cluster as opposed to the secondary read-only mirrors. Defaults to `all`.
///
/// ## Examples
///
/// ```not_rust
/// host=localhost user=postgres connect_timeout=10 keepalives=0
/// ```
///
/// ```not_rust
/// host=/var/lib/postgresql,localhost port=1234 user=postgres password='password with spaces'
/// ```
///
/// ```not_rust
/// host=host1,host2,host3 port=1234,,5678 user=postgres target_session_attrs=read-write
/// ```
///
/// # Url
///
/// This format resembles a URL with a scheme of either `postgres://` or `postgresql://`. All components are optional,
/// and the format accept query parameters for all of the key-value pairs described in the section above. Multiple
/// host/port pairs can be comma-separated. Unix socket paths in the host section of the URL should be percent-encoded,
/// as the path component of the URL specifies the database name.
///
/// ## Examples
///
/// ```not_rust
/// postgresql://user@localhost
/// ```
///
/// ```not_rust
/// postgresql://user:password@%2Fvar%2Flib%2Fpostgresql/mydb?connect_timeout=10
/// ```
///
/// ```not_rust
/// postgresql://user@host1:1234,host2,host3:5678?target_session_attrs=read-write
/// ```
///
/// ```not_rust
/// postgresql:///mydb?user=user&host=/var/lib/postgresql
/// ```
#[derive(Clone)]
pub struct Config {
    config: tokio_postgres::Config,
    // this is an option since we don't want to boot up our default runtime unless we're actually going to use it.
    executor: Option<Arc<Mutex<dyn Executor + Send>>>,
}

impl fmt::Debug for Config {
    fn fmt(&self, fmt: &mut fmt::Formatter<'_>) -> fmt::Result {
        fmt.debug_struct("Config")
            .field("config", &self.config)
            .finish()
    }
}

impl Default for Config {
    fn default() -> Config {
        Config::new()
    }
}

impl Config {
    /// Creates a new configuration.
    pub fn new() -> Config {
        Config {
            config: tokio_postgres::Config::new(),
            executor: None,
        }
    }

    /// Sets the user to authenticate with.
    ///
    /// Required.
    pub fn user(&mut self, user: &str) -> &mut Config {
        self.config.user(user);
        self
    }

    /// Sets the password to authenticate with.
    pub fn password<T>(&mut self, password: T) -> &mut Config
    where
        T: AsRef<[u8]>,
    {
        self.config.password(password);
        self
    }

    /// Sets the name of the database to connect to.
    ///
    /// Defaults to the user.
    pub fn dbname(&mut self, dbname: &str) -> &mut Config {
        self.config.dbname(dbname);
        self
    }

    /// Sets command line options used to configure the server.
    pub fn options(&mut self, options: &str) -> &mut Config {
        self.config.options(options);
        self
    }

    /// Sets the value of the `application_name` runtime parameter.
    pub fn application_name(&mut self, application_name: &str) -> &mut Config {
        self.config.application_name(application_name);
        self
    }

    /// Sets the SSL configuration.
    ///
    /// Defaults to `prefer`.
    pub fn ssl_mode(&mut self, ssl_mode: SslMode) -> &mut Config {
        self.config.ssl_mode(ssl_mode);
        self
    }

    /// Adds a host to the configuration.
    ///
    /// Multiple hosts can be specified by calling this method multiple times, and each will be tried in order. On Unix
    /// systems, a host starting with a `/` is interpreted as a path to a directory containing Unix domain sockets.
    pub fn host(&mut self, host: &str) -> &mut Config {
        self.config.host(host);
        self
    }

    /// Adds a Unix socket host to the configuration.
    ///
    /// Unlike `host`, this method allows non-UTF8 paths.
    #[cfg(unix)]
    pub fn host_path<T>(&mut self, host: T) -> &mut Config
    where
        T: AsRef<Path>,
    {
        self.config.host_path(host);
        self
    }

    /// Adds a port to the configuration.
    ///
    /// Multiple ports can be specified by calling this method multiple times. There must either be no ports, in which
    /// case the default of 5432 is used, a single port, in which it is used for all hosts, or the same number of ports
    /// as hosts.
    pub fn port(&mut self, port: u16) -> &mut Config {
        self.config.port(port);
        self
    }

    /// Sets the timeout applied to socket-level connection attempts.
    ///
    /// Note that hostnames can resolve to multiple IP addresses, and this timeout will apply to each address of each
    /// host separately. Defaults to no limit.
    pub fn connect_timeout(&mut self, connect_timeout: Duration) -> &mut Config {
        self.config.connect_timeout(connect_timeout);
        self
    }

    /// Controls the use of TCP keepalive.
    ///
    /// This is ignored for Unix domain socket connections. Defaults to `true`.
    pub fn keepalives(&mut self, keepalives: bool) -> &mut Config {
        self.config.keepalives(keepalives);
        self
    }

    /// Sets the amount of idle time before a keepalive packet is sent on the connection.
    ///
    /// This is ignored for Unix domain sockets, or if the `keepalives` option is disabled. Defaults to 2 hours.
    pub fn keepalives_idle(&mut self, keepalives_idle: Duration) -> &mut Config {
        self.config.keepalives_idle(keepalives_idle);
        self
    }

    /// Sets the requirements of the session.
    ///
    /// This can be used to connect to the primary server in a clustered database rather than one of the read-only
    /// secondary servers. Defaults to `Any`.
    pub fn target_session_attrs(
        &mut self,
        target_session_attrs: TargetSessionAttrs,
    ) -> &mut Config {
        self.config.target_session_attrs(target_session_attrs);
        self
    }

    /// Sets the executor used to run the connection futures.
    ///
    /// Defaults to a postgres-specific tokio `Runtime`.
    pub fn executor<E>(&mut self, executor: E) -> &mut Config
    where
<<<<<<< HEAD
        E: Executor<Box<dyn Future<Item = (), Error = ()> + Send>> + 'static + Send,
=======
        E: Executor + 'static + Send,
>>>>>>> e2d30503
    {
        self.executor = Some(Arc::new(Mutex::new(executor)));
        self
    }

    /// Opens a connection to a PostgreSQL database.
    pub fn connect<T>(&self, tls: T) -> Result<Client, Error>
    where
        T: MakeTlsConnect<Socket> + 'static + Send,
        T::TlsConnect: Send,
        T::Stream: Send,
        <T::TlsConnect as TlsConnect<Socket>>::Future: Send,
    {
        let (client, connection) = match &self.executor {
            Some(executor) => {
                let (tx, rx) = mpsc::channel();
                let config = self.config.clone();
                let connect = async move {
                    let r = config.connect(tls).await;
                    let _ = tx.send(r);
                };
                executor.lock().unwrap().spawn(Box::pin(connect)).unwrap();
                rx.recv().unwrap()?
            }
            None => {
                let connect = self.config.connect(tls);
                RUNTIME.block_on(connect)?
            }
        };

        let connection = connection.map(|r| {
            if let Err(e) = r {
                error!("postgres connection error: {}", e)
            }
        });
        match &self.executor {
            Some(executor) => {
                executor
                    .lock()
                    .unwrap()
                    .spawn(Box::pin(connection))
                    .unwrap();
            }
            None => {
                RUNTIME.spawn(connection);
            }
        }

        Ok(Client::from(client))
    }
}

impl FromStr for Config {
    type Err = Error;

    fn from_str(s: &str) -> Result<Config, Error> {
        s.parse::<tokio_postgres::Config>().map(Config::from)
    }
}

impl From<tokio_postgres::Config> for Config {
    fn from(config: tokio_postgres::Config) -> Config {
        Config {
            config,
            executor: None,
        }
    }
}<|MERGE_RESOLUTION|>--- conflicted
+++ resolved
@@ -18,11 +18,6 @@
 
 use crate::{Client, RUNTIME};
 
-<<<<<<< HEAD
-type DynExecutor = dyn Executor<Box<dyn Future<Item = (), Error = ()> + Send>> + Send;
-
-=======
->>>>>>> e2d30503
 /// Connection configuration.
 ///
 /// Configuration can be parsed from libpq-style connection strings. These strings come in two formats:
@@ -244,11 +239,7 @@
     /// Defaults to a postgres-specific tokio `Runtime`.
     pub fn executor<E>(&mut self, executor: E) -> &mut Config
     where
-<<<<<<< HEAD
-        E: Executor<Box<dyn Future<Item = (), Error = ()> + Send>> + 'static + Send,
-=======
         E: Executor + 'static + Send,
->>>>>>> e2d30503
     {
         self.executor = Some(Arc::new(Mutex::new(executor)));
         self
